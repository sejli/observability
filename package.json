--- conflicted
+++ resolved
@@ -14,12 +14,9 @@
     "@reduxjs/toolkit": "^1.6.1",
     "plotly.js-dist": "^2.2.0",
     "react-plotly.js": "^2.5.1",
-<<<<<<< HEAD
     "@algolia/autocomplete-js": "^1.2.1",
-    "@algolia/autocomplete-theme-classic": "^1.2.1"
-=======
+    "@algolia/autocomplete-theme-classic": "^1.2.1",
     "react-graph-vis": "^1.0.5"
->>>>>>> 85d991de
   },
   "devDependencies": {
     "@types/enzyme-adapter-react-16": "^1.0.6",
