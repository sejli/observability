{
  "name": "observability",
  "version": "0.0.1",
  "main": "index.ts",
  "license": "Apache-2.0",
  "scripts": {
    "osd": "node ../../scripts/osd",
    "build": "yarn plugin_helpers build",
    "cypress:run": "cypress run",
    "cypress:open": "cypress open",
    "plugin_helpers": "node ../../scripts/plugin_helpers"
  },
  "dependencies": {
    "@reduxjs/toolkit": "^1.6.1",
    "plotly.js-dist": "^2.2.0",
    "react-plotly.js": "^2.5.1"
  },
<<<<<<< HEAD
  "dependencies": {
    "@algolia/autocomplete-js": "^1.2.1",
    "@algolia/autocomplete-theme-classic": "^1.2.1"
  },
=======
>>>>>>> 2442f531
  "devDependencies": {
    "cypress": "5.0.0"
  }
}<|MERGE_RESOLUTION|>--- conflicted
+++ resolved
@@ -13,15 +13,10 @@
   "dependencies": {
     "@reduxjs/toolkit": "^1.6.1",
     "plotly.js-dist": "^2.2.0",
-    "react-plotly.js": "^2.5.1"
-  },
-<<<<<<< HEAD
-  "dependencies": {
+    "react-plotly.js": "^2.5.1",
     "@algolia/autocomplete-js": "^1.2.1",
     "@algolia/autocomplete-theme-classic": "^1.2.1"
   },
-=======
->>>>>>> 2442f531
   "devDependencies": {
     "cypress": "5.0.0"
   }
