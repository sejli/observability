/*
 * SPDX-License-Identifier: Apache-2.0
 *
 * The OpenSearch Contributors require contributions made to
 * this file be licensed under the Apache-2.0 license or a
 * compatible open source license.
 *
 * Modifications Copyright OpenSearch Contributors. See
 * GitHub history for details.
 */

import { CoreStart } from '../../../../../src/core/public';
import { 
  RAW_QUERY,
  SELECTED_FIELDS,
  UNSELECTED_FIELDS
 } from '../constants/explorer';

export interface IQueryTab {
  id: string;
  name: React.ReactNode | string;
  content: React.ReactNode
}

export interface ILogExplorerProps {
  http: CoreStart['http']
}

export interface IField {
  name: string;
  type: string
}

export interface ITabQueryResults {
  [tabId: string]: any
}

export interface ITabQueries {
  [tabId: string]: IQuery
}

export interface IQuery {
  [RAW_QUERY]: string
}

export interface IExplorerTabFields {
  [tabId: string]: IExplorerFields
}

export interface IExplorerFields {
  [SELECTED_FIELDS]: Array<IField>;
  [UNSELECTED_FIELDS]: Array<IField>;
}

export interface IExplorerProps {
<<<<<<< HEAD
  tabId: string;
  query: any;
  http: any;
  explorerData: any;
  explorerFields: any;
  setSearchQuery: (query: string, tabId: string) => void;
  querySearch: (tabId: string) => void;
  addField: (field: IField, tabId: string) => void;
  removeField: (field: IField, tabId: string) => void
}

export interface LogExplorer {
  
=======
  pplService: any;
>>>>>>> 2442f531
}<|MERGE_RESOLUTION|>--- conflicted
+++ resolved
@@ -53,21 +53,5 @@
 }
 
 export interface IExplorerProps {
-<<<<<<< HEAD
-  tabId: string;
-  query: any;
-  http: any;
-  explorerData: any;
-  explorerFields: any;
-  setSearchQuery: (query: string, tabId: string) => void;
-  querySearch: (tabId: string) => void;
-  addField: (field: IField, tabId: string) => void;
-  removeField: (field: IField, tabId: string) => void
-}
-
-export interface LogExplorer {
-  
-=======
   pplService: any;
->>>>>>> 2442f531
 }