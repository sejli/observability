--- conflicted
+++ resolved
@@ -50,12 +50,8 @@
 
 export const LogExplorer = ({
   pplService,
-<<<<<<< HEAD
   dslService
-}: IExplorerProps) => {
-=======
 }: ILogExplorerProps) => {
->>>>>>> 8ba05330
 
   const dispatch = useDispatch();
   const tabIds = useSelector(selectQueryTabs)['queryTabIds'];
