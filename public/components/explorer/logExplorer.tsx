/*
 * SPDX-License-Identifier: Apache-2.0
 *
 * The OpenSearch Contributors require contributions made to
 * this file be licensed under the Apache-2.0 license or a
 * compatible open source license.
 *
 * Modifications Copyright OpenSearch Contributors. See
 * GitHub history for details.
 */

import './logExplorer.scss';
import React, { useEffect, useMemo } from 'react';
import { useDispatch, useSelector, batch } from 'react-redux';
import { 
  uniqueId,
  map
} from 'lodash';
import $ from 'jquery';
import {
  EuiIcon,
  EuiText,
  EuiTabbedContentTab,
  EuiTabbedContent
} from '@elastic/eui';
import { Explorer } from './explorer';
import { IExplorerProps } from '../../common/types/explorer';
import {
  TAB_TITLE,
  TAB_ID_TXT_PFX
} from '../../common/constants/explorer';
import { 
  selectQueryTabs,
  addTab,
  setSelectedQueryTab,
  removeTab
} from './slices/queryTabSlice';
import { 
  init as initFields,
  remove as removefields
} from './slices/fieldSlice';
import {
  init as initQuery,
  remove as removeQuery
} from './slices/querySlice';
import { 
  init as initQueryResult,
  remove as removeQueryResult,
} from './slices/queryResultSlice';

export const LogExplorer = ({
  pplService,
}: IExplorerProps) => {

  const dispatch = useDispatch();
  const tabIds = useSelector(selectQueryTabs)['queryTabIds'];
  const curSelectedTabId = useSelector(selectQueryTabs)['selectedQueryTab'];

  // Append add-new-tab link to the end of the tab list, and remove it once tabs state changes
  useEffect(() => {
    const addNewLink = $('<a class="linkNewTag">+ Add new</a>').on('click', () => {
      addNewTab();
    });
    $('.queryTabs > .euiTabs').append(addNewLink);
    return () => {
      $('.queryTabs > .euiTabs .linkNewTag').remove();
    }
  }, [tabIds]);

  const handleTabClick = (selectedTab: EuiTabbedContentTab) => {
    dispatch(setSelectedQueryTab({ tabId: selectedTab.id }));
  };
  
  const handleTabClose = (TabIdToBeClosed: string) => {
    
    if (tabIds.length === 1) {
      console.log('Have to have at least one tab');
      return;
    }

    // Always find the first tab on the left side of the current removing one to be the new focused tab, 
    // if the leftmost (first) tab is the one being removed, then it finds the next tab to be the new focus
    const index: number = tabIds.indexOf(TabIdToBeClosed);
    let newIdToFocus = '';
    if (index === 0) {
      newIdToFocus = tabIds[index + 1];
    } else if (index > 0) {
      newIdToFocus = tabIds[index - 1];
    }

    batch(() => {
      dispatch(removeQuery({ tabId: TabIdToBeClosed, }));
      dispatch(removefields({ tabId: TabIdToBeClosed, }));
      dispatch(removeQueryResult({ tabId: TabIdToBeClosed, }));
      dispatch(removeTab({ 
        tabId: TabIdToBeClosed, 
        newSelectedQueryTab: newIdToFocus
      }));
    });
  };

  function addNewTab () {
    const tabId: string = uniqueId(TAB_ID_TXT_PFX);
    batch(() => {
      dispatch(initQuery({ tabId, }));
      dispatch(initQueryResult({ tabId, }));
      dispatch(initFields({ tabId, }));
      dispatch(addTab({ tabId, }));
    });
  };

  function getQueryTab ({
    tabTitle,
    tabId,
    handleTabClose,
  }: {
    tabTitle: string,
    tabId: string,
    handleTabClose: (TabIdToBeClosed: string) => void,
  }) {
    return {
      id: tabId,
      name: (<>
              <EuiText
                size="s"
                textAlign="left"
                color="default"
              >
                <span className="tab-title">{ tabTitle }</span>
                <EuiIcon 
                  type="cross"
                  onClick={ (e) => {
                    e.stopPropagation();
                    handleTabClose(tabId)
                  } }
                />
              </EuiText>
            </>),
      content: (
        <>
          <Explorer
            key={`explorer_${tabId}`}
            pplService={ pplService }
            tabId={ tabId }
<<<<<<< HEAD
            query={ queries[tabId] }
            http={http}
            explorerFields={ fields[tabId] }
            explorerData={ queryResults[tabId] }
            setSearchQuery={ (query: string, tabId: string) => { setSearchQuery(query, tabId) } }
            querySearch={ (tabId: string) => { handleQuerySearch(tabId) } }
            addField={ (field: IField, tabId: string) => { handleAddField(field, tabId) } }
            removeField={ (field: IField, tabId: string) => { handleRemoveField(field, tabId) } }
=======
>>>>>>> 2442f531
          />
        </>)
    };
  }

  const memorizedTabs = useMemo(() => {
    return map(tabIds, (tabId) => {
      return getQueryTab(
        {
          tabTitle: TAB_TITLE,
          tabId,
          handleTabClose,
        }
      );
    });
  }, [ tabIds ]);

  return (
    <>
      <EuiTabbedContent
        id="queryTabs"
        className="queryTabs"
        tabs={ memorizedTabs }
        selectedTab={ memorizedTabs.find(tab => tab.id === curSelectedTabId) }
        onTabClick={ (selectedTab: EuiTabbedContentTab) => handleTabClick(selectedTab) }
      />
    </>
  );
};<|MERGE_RESOLUTION|>--- conflicted
+++ resolved
@@ -142,17 +142,6 @@
             key={`explorer_${tabId}`}
             pplService={ pplService }
             tabId={ tabId }
-<<<<<<< HEAD
-            query={ queries[tabId] }
-            http={http}
-            explorerFields={ fields[tabId] }
-            explorerData={ queryResults[tabId] }
-            setSearchQuery={ (query: string, tabId: string) => { setSearchQuery(query, tabId) } }
-            querySearch={ (tabId: string) => { handleQuerySearch(tabId) } }
-            addField={ (field: IField, tabId: string) => { handleAddField(field, tabId) } }
-            removeField={ (field: IField, tabId: string) => { handleRemoveField(field, tabId) } }
-=======
->>>>>>> 2442f531
           />
         </>)
     };
