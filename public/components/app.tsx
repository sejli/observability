/*
 * SPDX-License-Identifier: Apache-2.0
 *
 * The OpenSearch Contributors require contributions made to
 * this file be licensed under the Apache-2.0 license or a
 * compatible open source license.
 *
 * Modifications Copyright OpenSearch Contributors. See
 * GitHub history for details.
 */

import React from 'react';
import { Provider } from 'react-redux';
import _ from 'lodash';
import { I18nProvider } from '@osd/i18n/react';
import { HashRouter, Route, Switch } from 'react-router-dom';
import store from '../framework/redux/store';
import { CoreStart } from '../../../../src/core/public';
import { renderPageWithSidebar } from './common/side_nav';
import { Home as ApplicationAnalyticsHome } from './application_analytics/home';
import { Home as TraceAnalyticsHome } from './trace_analytics/home';
import { Home as CustomPanelsHome } from './custom_panels/home';
import { CustomPanelView } from './custom_panels/custom_panel_view';
import { Home as EventExplorerHome } from './explorer/home';
import { LogExplorer } from './explorer/log_explorer';
import { observabilityTitle } from '../../common/constants/shared';

interface ObservabilityAppDeps {
  CoreStart: CoreStart;
<<<<<<< HEAD
  pplService: any;
}

export const App = ({ CoreStart, pplService }: ObservabilityAppDeps) => {
=======
  pplService: any
  dslService: any
}

export const App = ({
  CoreStart,
  pplService,
  dslService
}: ObservabilityAppDeps) => {

>>>>>>> 2fa3994e
  const { chrome, http } = CoreStart;
  const parentBreadcrumb = {
    text: observabilityTitle,
    href: 'observability#/',
  };

  const customPanelBreadcrumb = {
    text: 'Custom Observability panels',
    href: '#/custom_panels/',
  };

  return (
    <Provider store={store}>
      <HashRouter>
        <I18nProvider>
          <>
            <Switch>
              <Route
                exact
                path={['/', '/application_analytics', '/application_analytics/home']}
                render={(props) => {
                  chrome.setBreadcrumbs([
                    parentBreadcrumb,
                    {
                      text: 'Application analytics',
                      href: '#/application_analytics',
                    },
                  ]);
                  return renderPageWithSidebar(<ApplicationAnalyticsHome />, 1);
                }}
              />
              <Route
                path={['/trace_analytics', '/trace_analytics/home']}
                render={(props) => {
                  chrome.setBreadcrumbs([
                    parentBreadcrumb,
                    {
                      text: 'Trace analytics',
                      href: '#/trace_analytics/home',
                    },
                  ]);
                  return renderPageWithSidebar(<TraceAnalyticsHome />, 2);
                }}
              />
              <Route
                exact
                path={['/explorer', '/explorer/home']}
                render={(props) => {
                  chrome.setBreadcrumbs([
                    parentBreadcrumb,
                    {
                      text: 'Event analytics',
                      href: '#/explorer/home',
                    },
                  ]);
<<<<<<< HEAD
                  return renderPageWithSidebar(<EventExplorerHome />, 3);
                }}
=======
                  return renderPageWithSidebar(<EventExplorerHome
                    pplService = {pplService}
                    dslService = {dslService} 
                    />, 3);
                } }
>>>>>>> 2fa3994e
              />
              <Route
                exact
                path={['/custom_panels', '/custom_panels/home']}
                render={(props) => {
                  chrome.setBreadcrumbs([parentBreadcrumb, customPanelBreadcrumb]);
                  return renderPageWithSidebar(
                    <CustomPanelsHome
                      http={http}
                      chrome={chrome}
                      parentBreadcrumb={[parentBreadcrumb, customPanelBreadcrumb]}
                    />,
                    4
                  );
                }}
              />
              <Route
                path={'/custom_panels/:id'}
                render={(props) => {
                  return (
                    <CustomPanelView
                      panelId={props.match.params.id}
                      http={http}
                      chrome={chrome}
                      parentBreadcrumb={[parentBreadcrumb, customPanelBreadcrumb]}
                    />
                  );
                }}
              />
              <Route
                exact
<<<<<<< HEAD
                path="/explorer/events"
                render={(props) => <LogExplorer pplService={pplService} />}
=======
                path='/event/explorer'
                render={(props) => <LogExplorer
                  pplService={ pplService }
                  dslService={ dslService }
                /> }
>>>>>>> 2fa3994e
              />
            </Switch>
          </>
        </I18nProvider>
      </HashRouter>
    </Provider>
  );
};<|MERGE_RESOLUTION|>--- conflicted
+++ resolved
@@ -27,23 +27,11 @@
 
 interface ObservabilityAppDeps {
   CoreStart: CoreStart;
-<<<<<<< HEAD
   pplService: any;
+  dslService: any;
 }
 
-export const App = ({ CoreStart, pplService }: ObservabilityAppDeps) => {
-=======
-  pplService: any
-  dslService: any
-}
-
-export const App = ({
-  CoreStart,
-  pplService,
-  dslService
-}: ObservabilityAppDeps) => {
-
->>>>>>> 2fa3994e
+export const App = ({ CoreStart, pplService, dslService }: ObservabilityAppDeps) => {
   const { chrome, http } = CoreStart;
   const parentBreadcrumb = {
     text: observabilityTitle,
@@ -99,16 +87,11 @@
                       href: '#/explorer/home',
                     },
                   ]);
-<<<<<<< HEAD
-                  return renderPageWithSidebar(<EventExplorerHome />, 3);
-                }}
-=======
                   return renderPageWithSidebar(<EventExplorerHome
                     pplService = {pplService}
                     dslService = {dslService} 
                     />, 3);
                 } }
->>>>>>> 2fa3994e
               />
               <Route
                 exact
@@ -140,16 +123,11 @@
               />
               <Route
                 exact
-<<<<<<< HEAD
-                path="/explorer/events"
-                render={(props) => <LogExplorer pplService={pplService} />}
-=======
                 path='/event/explorer'
                 render={(props) => <LogExplorer
                   pplService={ pplService }
                   dslService={ dslService }
                 /> }
->>>>>>> 2fa3994e
               />
             </Switch>
           </>
