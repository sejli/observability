/*
 * SPDX-License-Identifier: Apache-2.0
 *
 * The OpenSearch Contributors require contributions made to
 * this file be licensed under the Apache-2.0 license or a
 * compatible open source license.
 *
 * Modifications Copyright OpenSearch Contributors. See
 * GitHub history for details.
 */

import React from 'react';
import { Provider } from 'react-redux';
import _ from 'lodash';
import { I18nProvider } from '@osd/i18n/react';
import { HashRouter, Route, Switch } from 'react-router-dom';
import store from '../framework/redux/store';
import { CoreStart } from '../../../../src/core/public';
import { renderPageWithSidebar } from './common/side_nav';
import { Home as ApplicationAnalyticsHome } from './application_analytics/home';
import { Home as TraceAnalyticsHome } from './trace_analytics/home';
import { Home as CustomPanelsHome } from './custom_panels/home';
import { CustomPanelView } from './custom_panels/custom_panel_view';
import { Home as EventExplorerHome } from './explorer/home';
import { LogExplorer } from './explorer/logExplorer';
import { observabilityTitle } from '../../common';

interface ObservabilityAppDeps {
  CoreStart: CoreStart;
<<<<<<< HEAD
  pplService: any
  dslService: any
}

export const App = ({
  CoreStart,
  pplService,
  dslService
}: ObservabilityAppDeps) => {

=======
  pplService: any;
}

export const App = ({ CoreStart, pplService }: ObservabilityAppDeps) => {
>>>>>>> 8ba05330
  const { chrome, http } = CoreStart;
  const parentBreadcrumb = {
    text: observabilityTitle,
    href: 'observability#/',
  };

  const customPanelBreadcrumb = {
    text: 'Custom Observability panels',
    href: '#/custom_panels/',
  };

  return (
    <Provider store={store}>
      <HashRouter>
        <I18nProvider>
          <>
            <Switch>
              <Route
                exact
                path={['/', '/application_analytics', '/application_analytics/home']}
                render={(props) => {
                  chrome.setBreadcrumbs([
                    parentBreadcrumb,
                    {
                      text: 'Application analytics',
                      href: '#/application_analytics',
                    },
                  ]);
                  return renderPageWithSidebar(<ApplicationAnalyticsHome />, 1);
                }}
              />
              <Route
                path={['/trace_analytics', '/trace_analytics/home']}
                render={(props) => {
                  chrome.setBreadcrumbs([
                    parentBreadcrumb,
                    {
                      text: 'Trace analytics',
                      href: '#/trace_analytics/home',
                    },
                  ]);
                  return renderPageWithSidebar(<TraceAnalyticsHome />, 2);
                }}
              />
              <Route
                exact
                path={['/explorer', '/explorer/home']}
                render={(props) => {
                  chrome.setBreadcrumbs([
                    parentBreadcrumb,
                    {
                      text: 'Event analytics',
                      href: '#/explorer/home',
                    },
                  ]);
                  return renderPageWithSidebar(<EventExplorerHome />, 3);
                }}
              />
              <Route
                exact
                path={['/custom_panels', '/custom_panels/home']}
                render={(props) => {
                  chrome.setBreadcrumbs([parentBreadcrumb, customPanelBreadcrumb]);
                  return renderPageWithSidebar(
                    <CustomPanelsHome
                      http={http}
                      chrome={chrome}
                      parentBreadcrumb={[parentBreadcrumb, customPanelBreadcrumb]}
                    />,
                    4
                  );
                }}
              />
              <Route
                path={'/custom_panels/:id'}
                render={(props) => {
                  return (
                    <CustomPanelView
                      panelId={props.match.params.id}
                      http={http}
                      chrome={chrome}
                      parentBreadcrumb={[parentBreadcrumb, customPanelBreadcrumb]}
                    />
                  );
                }}
              />
              <Route
                exact
<<<<<<< HEAD
                path='/event/explorer'
                render={(props) => <LogExplorer
                  http={ http }
                  pplService={ pplService }
                  dslService={ dslService }
                /> }
=======
                path="/explorer/events"
                render={(props) => <LogExplorer pplService={pplService} />}
>>>>>>> 8ba05330
              />
            </Switch>
          </>
        </I18nProvider>
      </HashRouter>
    </Provider>
  );
};<|MERGE_RESOLUTION|>--- conflicted
+++ resolved
@@ -27,23 +27,11 @@
 
 interface ObservabilityAppDeps {
   CoreStart: CoreStart;
-<<<<<<< HEAD
-  pplService: any
-  dslService: any
+  pplService: any;
+  dslService: any;
 }
 
-export const App = ({
-  CoreStart,
-  pplService,
-  dslService
-}: ObservabilityAppDeps) => {
-
-=======
-  pplService: any;
-}
-
-export const App = ({ CoreStart, pplService }: ObservabilityAppDeps) => {
->>>>>>> 8ba05330
+export const App = ({ CoreStart, pplService, dslService }: ObservabilityAppDeps) => {
   const { chrome, http } = CoreStart;
   const parentBreadcrumb = {
     text: observabilityTitle,
@@ -132,17 +120,8 @@
               />
               <Route
                 exact
-<<<<<<< HEAD
-                path='/event/explorer'
-                render={(props) => <LogExplorer
-                  http={ http }
-                  pplService={ pplService }
-                  dslService={ dslService }
-                /> }
-=======
                 path="/explorer/events"
-                render={(props) => <LogExplorer pplService={pplService} />}
->>>>>>> 8ba05330
+                render={(props) => <LogExplorer pplService={pplService} dslService={ dslService }/>}
               />
             </Switch>
           </>
