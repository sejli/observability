/*
 * SPDX-License-Identifier: Apache-2.0
 *
 * The OpenSearch Contributors require contributions made to
 * this file be licensed under the Apache-2.0 license or a
 * compatible open source license.
 *
 * Modifications Copyright OpenSearch Contributors. See
 * GitHub history for details.
 */

<<<<<<< HEAD
import { 
  IRouter,
  ILegacyClusterClient
 } from '../../../../src/core/server';
import { registerDslRoute } from './dsl';
import DSLFacet from '../services/facets/dsl_facet';
=======
import { IRouter, ILegacyClusterClient } from '../../../../src/core/server';
>>>>>>> c18b7e88
import { registerPplRoute } from './ppl';
import PPLFacet from '../services/facets/ppl_facet';
import { registerDslRoute } from './dsl';
import DSLFacet from '../services/facets/dslFacet';
import { PanelsRouter } from './custom_panels/panels_router';
import { VisualizationsRouter } from './custom_panels/visualizations_router';
import { registerTraceAnalyticsDslRouter } from './trace_analytics_dsl_router';


export function setupRoutes({ router, client }: { router: IRouter; client: ILegacyClusterClient }) {
  PanelsRouter(router);
  VisualizationsRouter(router);
  const pplFacet = new PPLFacet(client);
  registerPplRoute({ router, facet: pplFacet });
  const dslFacet = new DSLFacet(client);
  registerDslRoute({ router, facet: dslFacet})
  // TODO remove trace analytics route when DSL route for autocomplete is added
  registerTraceAnalyticsDslRouter(router);
};<|MERGE_RESOLUTION|>--- conflicted
+++ resolved
@@ -9,20 +9,11 @@
  * GitHub history for details.
  */
 
-<<<<<<< HEAD
-import { 
-  IRouter,
-  ILegacyClusterClient
- } from '../../../../src/core/server';
-import { registerDslRoute } from './dsl';
-import DSLFacet from '../services/facets/dsl_facet';
-=======
 import { IRouter, ILegacyClusterClient } from '../../../../src/core/server';
->>>>>>> c18b7e88
 import { registerPplRoute } from './ppl';
 import PPLFacet from '../services/facets/ppl_facet';
 import { registerDslRoute } from './dsl';
-import DSLFacet from '../services/facets/dslFacet';
+import DSLFacet from '../services/facets/dsl_facet';
 import { PanelsRouter } from './custom_panels/panels_router';
 import { VisualizationsRouter } from './custom_panels/visualizations_router';
 import { registerTraceAnalyticsDslRouter } from './trace_analytics_dsl_router';
