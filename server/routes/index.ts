--- conflicted
+++ resolved
@@ -16,11 +16,8 @@
 import { registerPplRoute } from './api/ppl';
 import { registerDslRoute } from './api/dsl';
 import PPLFacet from '../services/facets/pplFacet';
-<<<<<<< HEAD
 import DSLFacet from '../services/facets/dslFacet';
-=======
 import {CustomPanelsRouter} from './custom_panels_router';
->>>>>>> 8ba05330
 
 export function setupRoutes({
   router,
