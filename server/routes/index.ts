/*
 * SPDX-License-Identifier: Apache-2.0
 *
 * The OpenSearch Contributors require contributions made to
 * this file be licensed under the Apache-2.0 license or a
 * compatible open source license.
 *
 * Modifications Copyright OpenSearch Contributors. See
 * GitHub history for details.
 */

<<<<<<< HEAD
import { 
  IRouter,
  ILegacyClusterClient
 } from '../../../../src/core/server';
import { registerDslRoute } from './dsl';
import DSLFacet from '../services/facets/dslFacet';
=======
import { IRouter, ILegacyClusterClient } from '../../../../src/core/server';
>>>>>>> a42bd839
import { registerPplRoute } from './ppl';
import PPLFacet from '../services/facets/ppl_facet';
import { PanelsRouter } from './custom_panels/panels_router';
import { VisualizationsRouter } from './custom_panels/visualizations_router';
import { registerTraceAnalyticsDslRouter } from './trace_analytics_dsl_router';


export function setupRoutes({ router, client }: { router: IRouter; client: ILegacyClusterClient }) {
  PanelsRouter(router);
  VisualizationsRouter(router);
  const pplFacet = new PPLFacet(client);
  registerPplRoute({ router, facet: pplFacet });
  const dslFacet = new DSLFacet(client);
  registerDslRoute({ router, facet: dslFacet})
  // TODO remove trace analytics route when DSL route for autocomplete is added
  registerTraceAnalyticsDslRouter(router);
};<|MERGE_RESOLUTION|>--- conflicted
+++ resolved
@@ -9,18 +9,11 @@
  * GitHub history for details.
  */
 
-<<<<<<< HEAD
-import { 
-  IRouter,
-  ILegacyClusterClient
- } from '../../../../src/core/server';
+import { IRouter, ILegacyClusterClient } from '../../../../src/core/server';
+import { registerPplRoute } from './ppl';
+import PPLFacet from '../services/facets/ppl_facet';
 import { registerDslRoute } from './dsl';
 import DSLFacet from '../services/facets/dslFacet';
-=======
-import { IRouter, ILegacyClusterClient } from '../../../../src/core/server';
->>>>>>> a42bd839
-import { registerPplRoute } from './ppl';
-import PPLFacet from '../services/facets/ppl_facet';
 import { PanelsRouter } from './custom_panels/panels_router';
 import { VisualizationsRouter } from './custom_panels/visualizations_router';
 import { registerTraceAnalyticsDslRouter } from './trace_analytics_dsl_router';
