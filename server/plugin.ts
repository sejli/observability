--- conflicted
+++ resolved
@@ -20,12 +20,8 @@
 
 import { ObservabilityPluginSetup, ObservabilityPluginStart } from './types';
 import { setupRoutes } from './routes/index';
-<<<<<<< HEAD
-import { PPLPlugin } from './adaptors/pplPlugin';
 import { DSLPlugin } from './adaptors/dslPlugin';
-=======
 import { PPLPlugin } from './adaptors/ppl_plugin';
->>>>>>> 0ca74e02
 
 export class ObservabilityPlugin implements Plugin<ObservabilityPluginSetup, ObservabilityPluginStart> {
   private readonly logger: Logger;
