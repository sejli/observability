--- conflicted
+++ resolved
@@ -20,12 +20,8 @@
 
 import { ObservabilityPluginSetup, ObservabilityPluginStart } from './types';
 import { setupRoutes } from './routes/index';
-<<<<<<< HEAD
 import { PPLPlugin } from './adaptors/ppl_plugin';
-=======
-import { PPLPlugin } from './adaptors/pplPlugin';
 import { DSLPlugin } from './adaptors/dslPlugin';
->>>>>>> 2fa3994e
 
 export class ObservabilityPlugin implements Plugin<ObservabilityPluginSetup, ObservabilityPluginStart> {
   private readonly logger: Logger;
